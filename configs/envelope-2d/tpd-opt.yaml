density:
  basis: linear
  gradient scale length: 366um
  max: 0.32
  min: 0.23
  noise:
    max: 1.0e-09
    min: 1.0e-10
    type: uniform
drivers:
  E0:
    delta_omega_max: 0.015
    envelope:
      tc: 200.25ps
      tr: 0.1ps
      tw: 400ps
      xc: 50um
      xr: 0.2um
      xw: 1000um
      yc: 50um
      yr: 0.2um
      yw: 1000um
    num_colors: 64
    shape: generative
    output: 
      amp: log       # or linear
      phase: random  # or learned

    params:
      decoder_depth: 3
      decoder_width: 128
      input_width: 8
      key: 906
      activation: relu

grid:
  boundary_abs_coeff: 1.0e4
  boundary_width: 3um
  dt: 2fs
  dx: 30nm
  low_pass_filter: 0.6
  tmax: 10.0ps
  tmin: 0.0ns
<<<<<<< HEAD
  ymax: 8um
  ymin: -8um
machine:
  calculator: gpu
=======
  ymax: 5um
  ymin: -5um

>>>>>>> 91a09247
mlflow:
  experiment: new-lpse-modules
  run: gen-test
save:
  fields:
    t:
      dt: 1ps
      tmax: 10ps
      tmin: 0ps
    x:
      dx: 80nm
    y:
      dy: 128nm
solver: envelope-2d
terms:
  epw:
    boundary:
      x: absorbing
      y: periodic
    damping:
      collisions: false
      landau: true
    density_gradient: true
    linear: true
    source:
      noise: true
      tpd: true
  zero_mask: true
units:
  atomic number: 40
  envelope density: 0.25
  ionization state: 6
<<<<<<< HEAD
  laser intensity: 7.53e14 W/cm^2
  laser wavelength: 351nm
  reference electron temperature: 3.92keV
  reference ion temperature: 1000eV
opt:
  learning_rate: 0.001
  batch_size: 4
  decay_steps: 60
=======
  laser intensity: 2.0e+15W/cm^2
  laser_wavelength: 351nm
  reference electron temperature: 2000.0eV
  reference ion temperature: 1000eV
>>>>>>> 91a09247
<|MERGE_RESOLUTION|>--- conflicted
+++ resolved
@@ -41,16 +41,10 @@
   low_pass_filter: 0.6
   tmax: 10.0ps
   tmin: 0.0ns
-<<<<<<< HEAD
   ymax: 8um
   ymin: -8um
 machine:
   calculator: gpu
-=======
-  ymax: 5um
-  ymin: -5um
-
->>>>>>> 91a09247
 mlflow:
   experiment: new-lpse-modules
   run: gen-test
@@ -83,7 +77,6 @@
   atomic number: 40
   envelope density: 0.25
   ionization state: 6
-<<<<<<< HEAD
   laser intensity: 7.53e14 W/cm^2
   laser wavelength: 351nm
   reference electron temperature: 3.92keV
@@ -91,10 +84,4 @@
 opt:
   learning_rate: 0.001
   batch_size: 4
-  decay_steps: 60
-=======
-  laser intensity: 2.0e+15W/cm^2
-  laser_wavelength: 351nm
-  reference electron temperature: 2000.0eV
-  reference ion temperature: 1000eV
->>>>>>> 91a09247
+  decay_steps: 60