--- conflicted
+++ resolved
@@ -88,15 +88,11 @@
 
         self.intensities /= jnp.sum(self.intensities)
 
-<<<<<<< HEAD
     def stop_gradients(self):
         self.num_colors = stop_gradient(self.num_colors)
         self.delta_omega = stop_gradient(self.delta_omega)
 
-    # elif self.cfg["drivers"]["E0"]["amplitude_shape"] == "file":
-=======
     # elif self.cfg["drivers"]["E0"]["shape"] == "file":
->>>>>>> 23c268d1
     #     import tempfile
 
     #     with tempfile.TemporaryDirectory() as td:
@@ -125,18 +121,9 @@
     # return drivers
 
     def __call__(self, state: Dict, args: Dict) -> tuple:
-<<<<<<< HEAD
-
-        self.stop_gradients()
-
-        if "learned" in self.amplitude_shape.casefold():
-            if "ml" in self.amplitude_shape.casefold():
-                if "gen" in self.amplitude_shape.casefold():
-=======
         if "learned" in self.shape.casefold():
             if "ml" in self.shape.casefold():
                 if "gen" in self.shape.casefold():
->>>>>>> 23c268d1
                     inputs = None
                 else:
                     raise NotImplementedError(f"The -- {self.shape} -- model type has not been implemented")
