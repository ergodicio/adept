--- conflicted
+++ resolved
@@ -1,13 +1,8 @@
 from typing import Dict
 import numpy as np
 from astropy.units import Quantity as _Q
-<<<<<<< HEAD
-from diffrax import diffeqsolve, SaveAt, ODETerm
+from diffrax import diffeqsolve, SaveAt, ODETerm, SubSaveAt
 from equinox import filter_jit, tree_deserialise_leaves
-=======
-from diffrax import diffeqsolve, SaveAt, ODETerm, SubSaveAt
-from equinox import filter_jit
->>>>>>> 23c268d1
 
 from adept import ADEPTModule, Stepper
 from adept.lpse2d.helpers import (
@@ -19,7 +14,7 @@
     get_density_profile,
 )
 from adept.lpse2d.vector_field import SplitStep
-from adept.lpse2d.modules.driver import BandwidthModule
+from adept.lpse2d.modules import driver
 
 
 class BaseLPSE2D(ADEPTModule):
@@ -50,10 +45,9 @@
         modules = {}
         if "E0" in self.cfg["drivers"]:
             if "file" in self.cfg["modules"]["bandwidth"]:
-                # with open(self.cfg["models"]["bandwidth"]["file"], "rb") as f:
                 modules["bandwidth"] = driver.load(self.cfg)
             else:
-                modules["bandwidth"] = BandwidthModule(self.cfg)
+                modules["bandwidth"] = driver.BandwidthModule(self.cfg)
 
         return modules
 
