--- conflicted
+++ resolved
@@ -39,11 +39,7 @@
     return gamma(5.0 / m)  # np.interp(m, m_ax, g_5_m)
 
 
-<<<<<<< HEAD
-def calc_logLambda(cfg: Dict, ne: float, Te: float, Z: int) -> Tuple[float, float]:
-=======
 def calc_logLambda(cfg: dict, ne: float, Te: float, Z: int, ion_species: str) -> tuple[float, float]:
->>>>>>> 8c604426
     """
     Calculate the Coulomb logarithm
 
