from typing import Dict, Tuple, Callable
import jax.flatten_util
import os, time, tempfile, yaml, pickle
from copy import deepcopy

from diffrax import Solution, Euler, RESULTS
from equinox import Module, filter_jit
import mlflow, jax, numpy as np
from jax import numpy as jnp
from .utils import robust_log_artifacts


def get_envelope(p_wL, p_wR, p_L, p_R, ax):
    return 0.5 * (jnp.tanh((ax - p_L) / p_wL) - jnp.tanh((ax - p_R) / p_wR))


class Stepper(Euler):
    """
    This is just a dummy stepper

    :param cfg:
    """

    def step(self, terms, t0, t1, y0, args, solver_state, made_jump):
        del solver_state, made_jump
        y1 = terms.vf(t0, y0, args)
        dense_info = dict(y0=y0, y1=y1)
        return y1, None, dense_info, None, RESULTS.successful


class ADEPTModule:
    """
    This class is the base class for all the ADEPT modules. It defines the interface that all the ADEPT modules must implement so that
    the `ergoExo` class can call them in the right order.

    Args:
        cfg: The configuration dictionary

    """

    def __init__(self, cfg) -> None:
        self.cfg = cfg
        self.state = None
        self.args = None
        self.diffeqsolve_quants = None
        self.time_quantities = None

    def post_process(self, run_output: Dict, td: str) -> Dict:
        """
        This function is responsible for post-processing the results of the simulation. It is called after the simulation is run and the results are available.

        Args:
            run_output (Dict): The output of the simulation
            td (str): The temporary directory where the results are stored

        Returns:
            A dictionary of the post-processed results. This can include the metrics, the ``xarray`` datasets, and any other information that is relevant to the simulation

        """

        return {}

    def write_units(self) -> Dict:
        """
        This function is responsible for writing the units, normalizing constants, and other important physical quantities to a dictionary.
        This dictionary is then dumped to a yaml file and logged to mlflow by the ``ergoExo`` class.

        Returns:
            A dictionary of the units

        """
        return {}

    def init_diffeqsolve(self) -> Dict:
        """
        This function is responsible for initializing the differential equation solver ``diffrax.diffeqsolve``. It sets up the time quantities, the solver quantities, and the save function.

        Returns:
            A dictionary of the differential equation solver quantities

        """
        pass

    def get_derived_quantities(self) -> Dict:
        """
        This function is responsible for getting the derived quantities from the configuration dictionary. This is needed for running the simulation. These quantities do get logged to mlflow
        by the ``ergoExo`` class.

        Returns:
            An updated configuration dictionary

        """
        pass

    def get_solver_quantities(self):
        """
        This function is responsible for getting the solver quantities from the configuration dictionary. This is needed for running the simulation. These quantities do NOT get logged
        to mlflow because they are often arrays

        Returns:
            An updated configuration dictionary

        """
        pass

    def get_save_func(self):
        """
        This function is responsible for getting the save function for the differential equation solver. This is needed for running the simulation.
        This function lets you subsample your simulation state so as to not save the entire thing at every timestep.

        This dictionary is set as a class attribute for the ``ADEPTModule`` and are used in the ``__call__`` function

        """
        pass

    def init_state_and_args(self):
        """
        This function initializes the state and the arguments that are required to run the simulation. The state is the initial conditions of the simulation and
        the arguments are often the drivers

        These are set as class attributes for the ``ADEPTModule`` and are used in the ``__call__`` function

        """
        return {}

    def init_modules(self) -> Dict[str, Module]:
        """
        This function initializes the necessary (trainable) physics modules that are required to run the simulation. These can be modules that
        change the initial conditions, or the driver (boundary conditions), or the metric calculation. These modules are usually `eqx.Module`s
        so that you can take derivatives against the (parameters of the) modules.

        Returns:
            Dict: A dictionary of the (trainable) modules that are required to run the simulation

        """
        return {}

    def __call__(self, trainable_modules: Dict, args: Dict):
        return {}

    def vg(self, trainable_modules: Dict, args: Dict):
        raise NotImplementedError(
            "This is the base class and does not have a gradient implemented. This is "
            + "likely because there is no metric in place. Subclass this class and implement the gradient"
        )
        # return eqx.filter_value_and_grad(self.__call__)(trainable_modules)


class ergoExo:
    """
    This class is the main interface for running a simulation. It is responsible for calling all the ADEPT modules in the right order
    and logging parameters and results to mlflow.

    This approach helps decouple the numerical solvers from the experiment management and facilitates the addition of new solvers

    Typical usage is as follows

    .. code-block:: python

        exoskeleton = ergoExo()
        modules = exoskeleton.setup(cfg)
        run_output, post_processing_output, mlflow_run_id = exoskeleton(modules, args=None)


    If you are resuming an existing mlflow run, you can do the following

    .. code-block:: python

        exoskeleton = ergoExo(mlflow_run_id=mlflow_run_id)
        modules = exoskeleton.setup(cfg)
        run_output, post_processing_output, mlflow_run_id = exoskeleton(modules, args=None)

    If you are introducing a custom `ADEPTModule`, you can do the following

    .. code-block:: python

        exoskeleton = ergoExo()
        modules = exoskeleton.setup(cfg, exoskeleton_module=custom_module)
        run_output, post_processing_output, mlflow_run_id = adept(modules, args=None)


    """

    def __init__(self, mlflow_run_id: str = None, mlflow_nested: bool = None, parent_run_id: str = None) -> None:

        self.mlflow_run_id = mlflow_run_id
        # if mlflow_run_id is not None:
        #     assert self.mlflow_nested is not None
        self.parent_run_id = None
        if mlflow_nested is None:
            self.mlflow_nested = False
        else:
            self.mlflow_nested = mlflow_nested
            if mlflow_nested:
                self.parent_run_id = parent_run_id

        if "BASE_TEMPDIR" in os.environ:
            self.base_tempdir = os.environ["BASE_TEMPDIR"]
        else:
            self.base_tempdir = None

        self.ran_setup = False
        self.cfg = None

    def setup(self, cfg: Dict, adept_module: ADEPTModule = None) -> Dict[str, Module]:
        """
        This function sets up the differentiable simulation by getting the chosen solver and setting it up
        At this point in time, the setup includes

        1. initializing the mlflow run and setting the runid or resuming an existing run
        2. getting the right ``ADEPTModule`` or using the one passed in. This gets assigned to ``self.adept_module``.
        3. updating the config, units, derived quantities, and array config as defined by the ``ADEPTModule``. It also dumps this information to the temporary directory, which will be logged later, and logging the parameters to mlflow
        4. initializing the state and args as defined by the ``ADEPTModule``
        5. initializing the `diffeqsolve` as defined by the ``ADEPTModule``
        6. initializing the necessary (trainable) physics modules as defined by the ``ADEPTModule``

        Args:
            cfg: The configuration dictionary

        Returns:
            A dictionary of trainable modules (``Dict[str, eqx.Module]``)

            This is a dictionary of the (trainable) modules that are required to run the simulation. These can be modules that
            change the initial conditions, or the driver (boundary conditions), or the metric calculation. These modules are
            ``equinox`` modules in order to play nice with ``diffrax``

        """

        cfg = deepcopy(cfg)

        with tempfile.TemporaryDirectory(dir=self.base_tempdir) as td:
            if self.mlflow_run_id is None:
                mlflow.set_experiment(cfg["mlflow"]["experiment"])
                with mlflow.start_run(
                    run_name=cfg["mlflow"]["run"], nested=self.mlflow_nested, parent_run_id=self.parent_run_id
                ) as mlflow_run:
                    modules = self._setup_(cfg, td, adept_module)
                    robust_log_artifacts(td)  # logs the temporary directory to mlflow
                self.mlflow_run_id = mlflow_run.info.run_id

            else:
                from adept.utils import get_cfg

                with mlflow.start_run(
                    run_id=self.mlflow_run_id, nested=self.mlflow_nested, parent_run_id=self.parent_run_id
                ) as mlflow_run:
                    # with tempfile.TemporaryDirectory(dir=self.base_tempdir) as temp_path:
                    # cfg = get_cfg(artifact_uri=mlflow_run.info.artifact_uri, temp_path=temp_path)
                    modules = self._setup_(cfg, td, adept_module)
                    robust_log_artifacts(td)  # logs the temporary directory to mlflow

        self.cfg = cfg

        return modules

    def _get_adept_module_(self, cfg: Dict) -> ADEPTModule:
        """
        This function returns the helper functions for the given solver

        Args:
            solver: The solver to use


        """

        if cfg["solver"] == "tf-1d":
            from adept.tf1d import BaseTwoFluid1D as this_module, ConfigModel

            # config = ConfigModel(**cfg)

        elif cfg["solver"] == "vlasov-1d":
            from adept.vlasov1d import BaseVlasov1D as this_module
            from adept._vlasov1d.datamodel import ConfigModel

            # config = ConfigModel(**cfg)

        elif cfg["solver"] == "envelope-2d":
            from adept.lpse2d import BaseLPSE2D as this_module

            # from adept.lpse2d.datamodel import ConfigModel

            # config = ConfigModel(**cfg)

        elif cfg["solver"] == "vfp-1d":
            from adept.vfp1d.base import BaseVFP1D as this_module
        else:
            raise NotImplementedError("This solver approach has not been implemented yet")

        return this_module(cfg)

    def _setup_(self, cfg: Dict, td: str, adept_module: ADEPTModule = None, log: bool = True) -> Dict[str, Module]:
        from adept.utils import log_params

        if adept_module is None:
            self.adept_module = self._get_adept_module_(cfg)
        else:
            self.adept_module = adept_module(cfg)

        # dump raw config
        if log:
            with open(os.path.join(td, "config.yaml"), "w") as fi:
                yaml.dump(self.adept_module.cfg, fi)

        # dump units
        quants_dict = self.adept_module.write_units()  # writes the units to the temporary directory
        if log:
            with open(os.path.join(td, "units.yaml"), "w") as fi:
                yaml.dump(quants_dict, fi)

        # dump derived config
        self.adept_module.get_derived_quantities()  # gets the derived quantities

        if log:
            log_params(self.adept_module.cfg)  # logs the parameters to mlflow
            with open(os.path.join(td, "derived_config.yaml"), "w") as fi:
                yaml.dump(self.adept_module.cfg, fi)

        # dump array config
        self.adept_module.get_solver_quantities()
        if log:
            with open(os.path.join(td, "array_config.pkl"), "wb") as fi:
                pickle.dump(self.adept_module.cfg, fi)

        self.adept_module.init_state_and_args()
        self.adept_module.init_diffeqsolve()
        modules = self.adept_module.init_modules()

        self.ran_setup = True

        return modules

<<<<<<< HEAD
    def __call__(self, modules: Dict = None, args: Dict = None, export=True) -> Tuple[Solution, Dict, str]:
=======
    def __call__(self, modules: Dict = None, export=True) -> Tuple[Solution, Dict, str]:
>>>>>>> c6d29c01
        """
        This function is the main entry point for running a simulation. It takes a configuration dictionary and returns a
        ``diffrax.Solution`` object and a dictionary of datasets. It calls the ``self.adept_module``'s ``__call__`` function.

        It is also responsible for logging the artifacts and metrics to mlflow.

        Args:
            modules (Dict(str, eqx.Module)): The trainable modules that are required to run the simulation. All the other parameters are static and initialized during the setup call

        Returns:
            a tuple of the run_output (``diffrax.Solution``), post_processing_output (``Dict[str, xarray.dataset]``), and the mlflow_run_id (``str``).

            The run_output comes from the ``__call__`` function of the ``self.adept_module``. The post_processing_output comes from the ``post_process`` method of the ``self.adept_module``.
            The mlflow_run_id is the id of the mlflow run that was created during the setup call or passed in during the initialization of the class

        """

        assert self.ran_setup, "You must run self.setup() before running the simulation"

        with mlflow.start_run(
            run_id=self.mlflow_run_id, nested=self.mlflow_nested, log_system_metrics=True
        ) as mlflow_run:
            t0 = time.time()
            run_output = filter_jit(self.adept_module.__call__)(modules, args)
            mlflow.log_metrics({"run_time": round(time.time() - t0, 4)})  # logs the run time to mlflow

            t0 = time.time()
            with tempfile.TemporaryDirectory(dir=self.base_tempdir) as td:
                post_processing_output = self.adept_module.post_process(run_output, td)
                if export:
                    robust_log_artifacts(td)  # logs the temporary directory to mlflow

                if "metrics" in post_processing_output:
                    mlflow.log_metrics(post_processing_output["metrics"])
            mlflow.log_metrics({"postprocess_time": round(time.time() - t0, 4)})

        return run_output, post_processing_output, self.mlflow_run_id

<<<<<<< HEAD
    def val_and_grad(
        self, modules: Dict = None, args: Dict = None, export=True
    ) -> Tuple[float, Dict, Tuple[Solution, Dict, str]]:
=======
    def val_and_grad(self, modules: Dict = None, export=True) -> Tuple[float, Dict, Tuple[Solution, Dict, str]]:
>>>>>>> c6d29c01
        """
        This function is the value and gradient of the simulation. This is a very similar looking function to the ``__call__`` function but calls the ``self.adept_module.vg`` rather than the ``self.adept_module.__call__``.

        It is also responsible for logging the artifacts and metrics to mlflow.


        Args:
            modules: The (trainable) modules that are required to run the simulation and take the gradient against. All the other parameters are static and initialized during the setup call

        Returns:
            a tuple of the value (``float``), gradient (``Dict``), and a tuple of the run_output (``diffrax.Solution``), post_processing_output (``Dict[str, xarray.dataset]``), and the mlflow_run_id (``str``).

            The value and gradient, and run_output come from the ``adept_module.vg`` function. The run_output is the same as that from ``__call__`` function of the ``self.adept_module``. The post_processing_output comes from the ``post_process`` method of the ``self.adept_module``.
            The mlflow_run_id is the id of the mlflow run that was created during the setup call or passed in during the initialization
        """
        assert self.ran_setup, "You must run self.setup() before running the simulation"
        with mlflow.start_run(
            run_id=self.mlflow_run_id, nested=self.mlflow_nested, log_system_metrics=True
        ) as mlflow_run:
            t0 = time.time()
            (val, run_output), grad = filter_jit(self.adept_module.vg)(modules, args)
            flattened_grad, _ = jax.flatten_util.ravel_pytree(grad)
            mlflow.log_metrics({"run_time": round(time.time() - t0, 4)})  # logs the run time to mlflow
            mlflow.log_metrics({"val": float(val), "l2-grad": float(np.linalg.norm(flattened_grad))})

            t0 = time.time()
            with tempfile.TemporaryDirectory(dir=self.base_tempdir) as td:
                post_processing_output = self.adept_module.post_process(run_output, td)
                if export:
                    robust_log_artifacts(td)  # logs the temporary directory to mlflow
                if "metrics" in post_processing_output:
                    mlflow.log_metrics(post_processing_output["metrics"])
            mlflow.log_metrics({"postprocess_time": round(time.time() - t0, 4)})
            return val, grad, (run_output, post_processing_output, self.mlflow_run_id)

    def _log_flops_(_run_: Callable, models: Dict, state: Dict, args: Dict, tqs):
        """
        Logs the number of flops to mlflow

        Args:
            _run_: The function that runs the simulation
            models: The models used in the simulation
            tqs: The time quantities used in the simulation

        """
        wrapped = jax.xla_computation(_run_)
        computation = wrapped(models, state, args, tqs)
        module = computation.as_hlo_module()
        client = jax.lib.xla_bridge.get_backend()
        analysis = jax.lib.xla_client._xla.hlo_module_cost_analysis(client, module)
        flops_sum = analysis["flops"]
        mlflow.log_metrics({"total GigaFLOP": flops_sum / 1e9})  # logs the flops to mlflow<|MERGE_RESOLUTION|>--- conflicted
+++ resolved
@@ -329,11 +329,7 @@
 
         return modules
 
-<<<<<<< HEAD
     def __call__(self, modules: Dict = None, args: Dict = None, export=True) -> Tuple[Solution, Dict, str]:
-=======
-    def __call__(self, modules: Dict = None, export=True) -> Tuple[Solution, Dict, str]:
->>>>>>> c6d29c01
         """
         This function is the main entry point for running a simulation. It takes a configuration dictionary and returns a
         ``diffrax.Solution`` object and a dictionary of datasets. It calls the ``self.adept_module``'s ``__call__`` function.
@@ -372,13 +368,9 @@
 
         return run_output, post_processing_output, self.mlflow_run_id
 
-<<<<<<< HEAD
     def val_and_grad(
         self, modules: Dict = None, args: Dict = None, export=True
     ) -> Tuple[float, Dict, Tuple[Solution, Dict, str]]:
-=======
-    def val_and_grad(self, modules: Dict = None, export=True) -> Tuple[float, Dict, Tuple[Solution, Dict, str]]:
->>>>>>> c6d29c01
         """
         This function is the value and gradient of the simulation. This is a very similar looking function to the ``__call__`` function but calls the ``self.adept_module.vg`` rather than the ``self.adept_module.__call__``.
 
