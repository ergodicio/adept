from typing import Dict, Tuple
import os, time, tempfile, yaml


from diffrax import diffeqsolve, SaveAt, Solution
import numpy as np
import equinox as eqx
import mlflow, pint


from utils import misc

if "BASE_TEMPDIR" in os.environ:
    BASE_TEMPDIR = os.environ["BASE_TEMPDIR"]
else:
    BASE_TEMPDIR = None


def get_helpers(mode):
    if mode == "tf-1d":
        from adept.tf1d import helpers
    elif mode == "sh-2d":
        from adept.sh2d import helpers
    elif mode == "vlasov-1d":
        from adept.vlasov1d import helpers
    elif mode == "vlasov-1d2v":
        from adept.vlasov1d2v import helpers
    elif mode == "vlasov-2d":
        from adept.vlasov2d import helpers
    elif mode == "envelope-2d":
        from adept.lpse2d import helpers
    else:
        raise NotImplementedError("This solver approach has not been implemented yet")

    return helpers


def write_units(cfg, td):
    ureg = pint.UnitRegistry()
    _Q = ureg.Quantity

    n0 = _Q(cfg["units"]["normalizing density"]).to("1/cc")
    T0 = _Q(cfg["units"]["normalizing temperature"]).to("eV")

    wp0 = np.sqrt(n0 * ureg.e**2.0 / (ureg.m_e * ureg.epsilon_0)).to("rad/s")
    tp0 = (1 / wp0).to("fs")

    v0 = np.sqrt(2.0 * T0 / ureg.m_e).to("m/s")
    x0 = (v0 / wp0).to("nm")
    c_light = _Q(1.0 * ureg.c).to("m/s") / v0
    beta = (v0 / ureg.c).to("dimensionless")

    box_length = ((cfg["grid"]["xmax"] - cfg["grid"]["xmin"]) * x0).to("microns")
    if "ymax" in cfg["grid"].keys():
        box_width = ((cfg["grid"]["ymax"] - cfg["grid"]["ymin"]) * x0).to("microns")
    else:
        box_width = "inf"
    sim_duration = (cfg["grid"]["tmax"] * tp0).to("ps")

    # collisions
    logLambda_ee = 23.5 - np.log(n0.magnitude**0.5 / T0.magnitude**-1.25)
    logLambda_ee -= (1e-5 + (np.log(T0.magnitude) - 2) ** 2.0 / 16) ** 0.5
    nuee = _Q(2.91e-6 * n0.magnitude * logLambda_ee / T0.magnitude**1.5, "Hz")
    nuee_norm = nuee / wp0

    all_quantities = {
        "wp0": wp0,
        "tp0": tp0,
        "n0": n0,
        "v0": v0,
        "T0": T0,
        "c_light": c_light,
        "beta": beta,
        "x0": x0,
        "nuee": nuee,
        "logLambda_ee": logLambda_ee,
        "box_length": box_length,
        "box_width": box_width,
        "sim_duration": sim_duration,
    }

    cfg["units"]["derived"] = all_quantities

    cfg["grid"]["beta"] = beta.magnitude

    with open(os.path.join(td, "units.yaml"), "w") as fi:
        yaml.dump({k: str(v) for k, v in all_quantities.items()}, fi)

    return cfg


def run_job(run_id, nested):
    with mlflow.start_run(run_id=run_id, nested=nested) as mlflow_run:
        with tempfile.TemporaryDirectory(dir=BASE_TEMPDIR) as temp_path:
            cfg = misc.get_cfg(artifact_uri=mlflow_run.info.artifact_uri, temp_path=temp_path)
        run(cfg)


def run(cfg: Dict) -> Tuple[Solution, Dict]:
    """
    This function is the main entry point for running a simulation. It takes a configuration dictionary and returns a
    ``diffrax.Solution`` object and a dictionary of datasets.

    Args:
        cfg: A dictionary containing the configuration for the simulation.

<<<<<<< HEAD
    with tempfile.TemporaryDirectory(dir=BASE_TEMPDIR) as td:
        with open(os.path.join(td, "config.yaml"), "w") as fi:
=======
    Returns:
        A tuple of a Solution object and a dictionary of ``xarray.dataset``s.

    """
    t__ = time.time()  # starts the timer

    helpers = get_helpers(cfg["mode"])  # gets the right helper functions depending on the desired simulation

    with tempfile.TemporaryDirectory() as td:  # creates a temporary directory to store the simulation data
        with open(os.path.join(td, "config.yaml"), "w") as fi:  # writes the configuration to the temporary directory
>>>>>>> 2dba32f4
            yaml.dump(cfg, fi)

        # NB - this is not yet solver specific but should be
        cfg = write_units(cfg, td)  # writes the units to the temporary directory

        # NB - this is solver specific
        cfg = helpers.get_derived_quantities(cfg)  # gets the derived quantities from the configuration
        misc.log_params(cfg)  # logs the parameters to mlflow

        # NB - this is solver specific
        cfg["grid"] = helpers.get_solver_quantities(cfg)  # gets the solver quantities from the configuration
        cfg = helpers.get_save_quantities(cfg)  # gets the save quantities from the configuration

        # create the dictionary of time quantities that is given to the time integrator and save manager
        tqs = {
            "t0": cfg["grid"]["tmin"],
            "t1": cfg["grid"]["tmax"],
            "max_steps": cfg["grid"]["max_steps"],
            "save_t0": cfg["grid"]["tmin"],
            "save_t1": cfg["grid"]["tmax"],
            "save_nt": cfg["grid"]["tmax"],
        }

        # in case you are using ML models
        models = helpers.get_models(cfg["models"]) if "models" in cfg else None
<<<<<<< HEAD
        state = helpers.init_state(cfg, td)
=======

        # initialize the state for the solver - NB - this is solver specific
        state = helpers.init_state(cfg)
>>>>>>> 2dba32f4

        # NB - this is solver specific
        # Remember that we rely on the diffrax library to provide the ODE (time, usually) integrator
        # So we need to create the diffrax terms, solver, and save objects
        diffeqsolve_quants = helpers.get_diffeqsolve_quants(cfg)

        # run
        t0 = time.time()

        @eqx.filter_jit
        def _run_(these_models, time_quantities: Dict):
            args = {"drivers": cfg["drivers"]}
            if these_models is not None:
                args["models"] = these_models
            if "terms" in cfg.keys():
                args["terms"] = cfg["terms"]

            return diffeqsolve(
                terms=diffeqsolve_quants["terms"],
                solver=diffeqsolve_quants["solver"],
                t0=time_quantities["t0"],
                t1=time_quantities["t1"],
                max_steps=time_quantities["max_steps"],
                dt0=cfg["grid"]["dt"],
                y0=state,
                args=args,
                saveat=SaveAt(**diffeqsolve_quants["saveat"]),
            )

        result = _run_(models, tqs)
        mlflow.log_metrics({"run_time": round(time.time() - t0, 4)})  # logs the run time to mlflow

        t0 = time.time()
        # NB - this is solver specific
        datasets = helpers.post_process(result, cfg, td)  # post-processes the result
        mlflow.log_metrics({"postprocess_time": round(time.time() - t0, 4)})  # logs the post-process time to mlflow
        mlflow.log_artifacts(td)  # logs the temporary directory to mlflow

        mlflow.log_metrics({"total_time": round(time.time() - t__, 4)})  # logs the total time to mlflow

    # fin
    return result, datasets<|MERGE_RESOLUTION|>--- conflicted
+++ resolved
@@ -104,10 +104,6 @@
     Args:
         cfg: A dictionary containing the configuration for the simulation.
 
-<<<<<<< HEAD
-    with tempfile.TemporaryDirectory(dir=BASE_TEMPDIR) as td:
-        with open(os.path.join(td, "config.yaml"), "w") as fi:
-=======
     Returns:
         A tuple of a Solution object and a dictionary of ``xarray.dataset``s.
 
@@ -116,9 +112,8 @@
 
     helpers = get_helpers(cfg["mode"])  # gets the right helper functions depending on the desired simulation
 
-    with tempfile.TemporaryDirectory() as td:  # creates a temporary directory to store the simulation data
-        with open(os.path.join(td, "config.yaml"), "w") as fi:  # writes the configuration to the temporary directory
->>>>>>> 2dba32f4
+    with tempfile.TemporaryDirectory(dir=BASE_TEMPDIR) as td:
+        with open(os.path.join(td, "config.yaml"), "w") as fi:
             yaml.dump(cfg, fi)
 
         # NB - this is not yet solver specific but should be
@@ -144,13 +139,9 @@
 
         # in case you are using ML models
         models = helpers.get_models(cfg["models"]) if "models" in cfg else None
-<<<<<<< HEAD
-        state = helpers.init_state(cfg, td)
-=======
 
         # initialize the state for the solver - NB - this is solver specific
-        state = helpers.init_state(cfg)
->>>>>>> 2dba32f4
+        state = helpers.init_state(cfg, td)
 
         # NB - this is solver specific
         # Remember that we rely on the diffrax library to provide the ODE (time, usually) integrator
