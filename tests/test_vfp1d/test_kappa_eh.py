--- conflicted
+++ resolved
@@ -1,14 +1,21 @@
+import os, yaml, mlflow, numpy as np, pytest
 import os, yaml, mlflow, numpy as np, pytest
 
 from utils.runner import run
 
 
 def _run_(Z, ee):
+def _run_(Z, ee):
     # with open("configs/tf-1d/damping.yaml", "r") as fi:
     with open(f"{os.path.join(os.getcwd(), 'tests/test_vfp1d/epp-short')}.yaml", "r") as fi:
         cfg = yaml.safe_load(fi)
 
     cfg["units"]["Z"] = Z
+
+    if ee:
+        cfg["terms"]["fokker_planck"]["flm"]["ee"] = True
+        cfg["grid"]["nv"] = 2048
+
 
     if ee:
         cfg["terms"]["fokker_planck"]["flm"]["ee"] = True
@@ -32,16 +39,8 @@
 
     return mlflow_run.info.run_id
 
-<<<<<<< HEAD
 
 @pytest.mark.parametrize("Z", list(range(1, 21, 4)) + [40, 60, 80])
 @pytest.mark.parametrize("ee", [True, False])
 def test_kappa_eh(Z, ee):
-    _run_(Z, ee)
-=======
-@pytest.mark.parametrize("Z", list(range(1, 21, 4)) + [40, 60, 80])
-@pytest.mark.parametrize("ee", [True, False])
-def test_kappa_eh(Z, ee):
-    kappa, kappa_eh = _run_(Z, ee)
-    np.testing.assert_almost_equal(kappa, kappa_eh, decimal=0)
->>>>>>> 27871b2b
+    _run_(Z, ee)