#  Copyright (c) Ergodic LLC 2023
#  research@ergodic.io
from typing import Dict, Tuple
import yaml, pytest, os
from itertools import product


import numpy as np
from jax import config

config.update("jax_enable_x64", True)
# config.update("jax_debug_nans", True)
# config.update("jax_disable_jit", True)

import mlflow, optax
from jax import numpy as jnp, Array, random as jr
import time

import equinox as eqx
from tqdm import tqdm

from adept import ergoExo
from adept.tf1d.modules import BaseTwoFluid1D
from adept.theory.electrostatic import get_roots_to_electrostatic_dispersion


class Resonance(BaseTwoFluid1D):
    def __init__(self, cfg):
        super().__init__(cfg)

    def __call__(self, params: Dict, args: Dict) -> Dict:
        args = self.args
        args["drivers"]["ex"]["0"]["w0"] = params["w0"]
        solver_result = super().__call__(params, args)
        soln = solver_result["solver result"]
        nk1 = jnp.abs(jnp.fft.fft(soln.ys["x"]["electron"]["n"], axis=1)[:, 1])
        return -jnp.amax(nk1), solver_result

    def vg(self, params: Dict, args: Dict) -> Tuple[float, Array, Dict]:
        return eqx.filter_jit(eqx.filter_value_and_grad(self.__call__, has_aux=True))(params, args)


def load_cfg(rand_k0, gamma, adjoint):
    with open("tests/test_tf1d/configs/resonance_search.yaml", "r") as file:
        defaults = yaml.safe_load(file)

    defaults["drivers"]["ex"]["0"]["k0"] = float(rand_k0)
    defaults["physics"]["electron"]["gamma"] = gamma
    defaults["adjoint"] = adjoint

    if gamma == "kinetic":
        wepw = np.real(get_roots_to_electrostatic_dispersion(1.0, 1.0, rand_k0))
        defaults["mlflow"]["run"] = "kinetic"
    else:
        wepw = np.sqrt(1.0 + 3.0 * rand_k0**2.0)
        defaults["mlflow"]["run"] = "bohm-gross"

    xmax = float(2.0 * np.pi / rand_k0)
    defaults["grid"]["xmax"] = xmax
    defaults["save"]["x"]["xmax"] = xmax

    return defaults, wepw


@pytest.mark.parametrize("adjoint", ["Recursive", "Backsolve"])
@pytest.mark.parametrize("gamma", ["kinetic", 3.0])
def test_resonance_search(gamma, adjoint):
    mlflow.set_experiment("tf1d-resonance-search")
    with mlflow.start_run(run_name="res-search-opt", log_system_metrics=True) as mlflow_run:
        # sim_k0, actual_w0 = init_w0(gamma, adjoint)
        rng = np.random.default_rng(420)
        sim_k0 = rng.uniform(0.26, 0.4)

        mod_defaults, actual_w0 = load_cfg(sim_k0, gamma, adjoint)

        rng_key = jr.PRNGKey(420)

        params = {"w0": 1.1 + 0.05 * jr.normal(rng_key, [1], dtype=jnp.float64)[0]}

        optimizer = optax.adam(0.1)
        opt_state = optimizer.init(params)

        t0 = time.time()
        mlflow.log_metrics({"init_time": round(time.time() - t0, 4)})
        mlflow.log_metrics({"w0": float(params["w0"])}, step=0)
        mlflow.log_metrics({"actual_w0": actual_w0}, step=0)
        for i in tqdm(range(40)):
            exo = ergoExo(mlflow_nested=True)
            mod_defaults, _ = load_cfg(sim_k0, gamma, adjoint)
            exo.setup(mod_defaults, Resonance)
            val, grad, results = exo.val_and_grad(params)
            updates, opt_state = optimizer.update(grad, opt_state, params)
            params = optax.apply_updates(params, updates)

            mlflow.log_metrics({"w0": float(params["w0"]), "actual_w0": actual_w0, "loss": float(val)}, step=i + 1)

        print(f"{gamma=}, {adjoint=}")
        print(f"{actual_w0=}, {float(params['w0'])=}")

        np.testing.assert_allclose(actual_w0, float(params["w0"]), rtol=0.03)


if __name__ == "__main__":
    for gamma, adjoint in product(["kinetic", 3.0], ["Recursive", "Backsolve"]):
        if "CPU_ONLY" in os.environ:
<<<<<<< HEAD
=======
            # if adjoint == "Backsolve":
            #     test_resonance_search(gamma, adjoint)
>>>>>>> 91a09247
            pass
        else:
            test_resonance_search(gamma, adjoint)<|MERGE_RESOLUTION|>--- conflicted
+++ resolved
@@ -103,11 +103,6 @@
 if __name__ == "__main__":
     for gamma, adjoint in product(["kinetic", 3.0], ["Recursive", "Backsolve"]):
         if "CPU_ONLY" in os.environ:
-<<<<<<< HEAD
-=======
-            # if adjoint == "Backsolve":
-            #     test_resonance_search(gamma, adjoint)
->>>>>>> 91a09247
             pass
         else:
             test_resonance_search(gamma, adjoint)