--- conflicted
+++ resolved
@@ -1,21 +1,8 @@
 #  Copyright (c) Ergodic LLC 2023
 #  research@ergodic.io
-<<<<<<< HEAD
-import numpy as np
-import yaml
-from jax import config
-
-from adept import ergoExo
-
-config.update("jax_enable_x64", True)
-# config.update("jax_disable_jit", True)
-
-import mlflow
-=======
 import mlflow
 import numpy as np
 import yaml
->>>>>>> 884e2936
 from jax import numpy as jnp
 
 from adept import electrostatic, ergoExo
